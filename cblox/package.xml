--- conflicted
+++ resolved
@@ -15,11 +15,8 @@
   <buildtool_depend>catkin_simple</buildtool_depend>
 
   <!-- Dependencies. -->
-<<<<<<< HEAD
   <depend>roscpp</depend>
-=======
   <depend>eigen_catkin</depend>
->>>>>>> 7589422b
   <depend>glog_catkin</depend>
   <depend>voxblox</depend>
   <depend>minkindr</depend>
