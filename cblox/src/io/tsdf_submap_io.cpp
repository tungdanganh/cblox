--- conflicted
+++ resolved
@@ -5,14 +5,11 @@
 namespace cblox {
 namespace io {
 
-<<<<<<< HEAD
-=======
 bool SaveTsdfSubmapCollection(
     const SubmapCollection<TsdfSubmap>& tsdf_submap_collection,
     const std::string& file_path) {
   return tsdf_submap_collection.saveToFile(file_path);
 }
 
->>>>>>> 2a4f1ea5
 }  // namespace io
 }  // namespace cblox