--- conflicted
+++ resolved
@@ -81,13 +81,7 @@
   }
 
   // Gets the ID of the patch on the tip of the collection
-<<<<<<< HEAD
   const SubmapID getActiveSubMapID() const { return active_submap_id_; }
-=======
-  const SubmapID getActiveSubMapID() const {
-    return tsdf_sub_maps_.back()->getID();
-  }
->>>>>>> 608be5d1
 
   // Gets a pointer to the active tsdf_map
   TsdfMap::Ptr getActiveTsdfMapPtr() {
@@ -119,15 +113,10 @@
   //                               SubmapID *submap_id_ptr) const;
 
   // Gets the tsdf submap associated with the passed ID
-<<<<<<< HEAD
-  bool getTsdfSubmapConstPtrById(const SubmapID submap_id,
-                                 TsdfSubmap::ConstPtr &submap_const_ptr) const;
-=======
   bool getAssociatedTsdfSubMapID(const SubmapID submap_id,
                                  SubmapID *submap_id_ptr) const;
   TsdfSubmap::ConstPtr getTsdfSubmapConstPtrById(
       const SubmapID submap_id) const;
->>>>>>> 608be5d1
 
   // Interacting with the submap poses
   bool setSubMapPose(const SubmapID submap_id, const Transformation &pose);
